# SPDX-License-Identifier: Apache-2.0
# SPDX-FileCopyrightText: Copyright contributors to the vLLM project

from __future__ import annotations

import itertools
import time
from collections import defaultdict
from collections.abc import Iterable
<<<<<<< HEAD
from copy import deepcopy
from typing import Any, Optional, Union

from vllm.config import VllmConfig
from vllm.distributed.kv_events import EventPublisherFactory, KVEventBatch
from vllm.distributed.kv_transfer.kv_connector.factory import (
    KVConnectorFactory)
from vllm.distributed.kv_transfer.kv_connector.v1 import (KVConnectorBase_V1,
                                                          KVConnectorRole,
                                                          supports_hma)
from vllm.distributed.kv_transfer.kv_connector.v1.metrics import (
    KVConnectorStats)
=======
from typing import Any, Union

from vllm.config import VllmConfig
from vllm.distributed.kv_events import EventPublisherFactory, KVEventBatch
from vllm.distributed.kv_transfer.kv_connector.factory import KVConnectorFactory
from vllm.distributed.kv_transfer.kv_connector.v1 import (
    KVConnectorBase_V1,
    KVConnectorRole,
)
from vllm.distributed.kv_transfer.kv_connector.v1.metrics import KVConnectorStats
>>>>>>> 9bb38130
from vllm.logger import init_logger
from vllm.multimodal import MULTIMODAL_REGISTRY, MultiModalRegistry
from vllm.v1.core.encoder_cache_manager import (
    EncoderCacheManager,
    compute_encoder_budget,
)
from vllm.v1.core.kv_cache_manager import KVCacheBlocks, KVCacheManager
from vllm.v1.core.sched.interface import SchedulerInterface
from vllm.v1.core.sched.output import CachedRequestData, NewRequestData, SchedulerOutput
from vllm.v1.core.sched.request_queue import SchedulingPolicy, create_request_queue
from vllm.v1.core.sched.utils import check_stop, remove_all
from vllm.v1.engine import EngineCoreEventType, EngineCoreOutput, EngineCoreOutputs
from vllm.v1.kv_cache_interface import KVCacheConfig
from vllm.v1.metrics.stats import SchedulerStats
from vllm.v1.outputs import DraftTokenIds, KVConnectorOutput, ModelRunnerOutput
from vllm.v1.request import Request, RequestStatus
from vllm.v1.spec_decode.metrics import SpecDecodingStats
from vllm.v1.structured_output import StructuredOutputManager

logger = init_logger(__name__)


class Scheduler(SchedulerInterface):
    def __init__(
        self,
        vllm_config: VllmConfig,
        kv_cache_config: KVCacheConfig,
        structured_output_manager: StructuredOutputManager,
        block_size: int,
        mm_registry: MultiModalRegistry = MULTIMODAL_REGISTRY,
        include_finished_set: bool = False,
        log_stats: bool = False,
    ) -> None:
        self.vllm_config = vllm_config
        self.scheduler_config = vllm_config.scheduler_config
        self.cache_config = vllm_config.cache_config
        self.lora_config = vllm_config.lora_config
        self.kv_cache_config = kv_cache_config
        self.kv_events_config = vllm_config.kv_events_config
        self.parallel_config = vllm_config.parallel_config
        self.log_stats = log_stats
        self.structured_output_manager = structured_output_manager
        self.is_encoder_decoder = vllm_config.model_config.is_encoder_decoder

        # include_finished_set controls whether a separate set of finished
        # request ids should be included in the EngineCoreOutputs returned
        # by update_from_outputs(). This is currently used in the multi-engine
        # case to track request lifetimes efficiently.
        self.finished_req_ids_dict: dict[int, set[str]] | None = (
            defaultdict(set) if include_finished_set else None
        )

        # Scheduling constraints.
        self.max_num_running_reqs = self.scheduler_config.max_num_seqs
        self.max_num_scheduled_tokens = self.scheduler_config.max_num_batched_tokens
        self.max_model_len = self.scheduler_config.max_model_len
        self.enable_kv_cache_events = (
            self.kv_events_config is not None
            and self.kv_events_config.enable_kv_cache_events
        )

        # Create KVConnector for the Scheduler. Note that each Worker
        # will have a corresponding KVConnector with Role=WORKER.
        # KV Connector pushes/pull of remote KVs for P/D and offloading.
        self.connector = None
        if self.vllm_config.kv_transfer_config is not None:
<<<<<<< HEAD
            assert not self.is_encoder_decoder, (
                "Encoder-decoder models are not currently supported "
                "with KV connectors")

            connector_vllm_config = deepcopy(self.vllm_config)
            connector_vllm_config.kv_cache_config = kv_cache_config
            self.connector = KVConnectorFactory.create_connector(
                config=connector_vllm_config, role=KVConnectorRole.SCHEDULER)

            # Make sure that the connector supports HMA if HMA is enabled.
            num_kv_cache_groups = len(self.kv_cache_config.kv_cache_groups)
            if not supports_hma(self.connector) and num_kv_cache_groups > 1:
                raise NotImplementedError(
                    f"Connector {self.connector.__class__.__name__} does not"
                    f" support HMA but HMA is enabled. Please set "
                    f"`--disable-hybrid-kv-cache-manager`.")
=======
            assert len(self.kv_cache_config.kv_cache_groups) == 1, (
                "Multiple KV cache groups are not currently supported "
                "with KV connectors"
            )
            assert not self.is_encoder_decoder, (
                "Encoder-decoder models are not currently supported with KV connectors"
            )
            self.connector = KVConnectorFactory.create_connector(
                config=self.vllm_config, role=KVConnectorRole.SCHEDULER
            )
>>>>>>> 9bb38130

        self.kv_event_publisher = EventPublisherFactory.create(
            self.kv_events_config,
            self.parallel_config.data_parallel_rank,
        )

        num_gpu_blocks = self.cache_config.num_gpu_blocks
        assert num_gpu_blocks is not None and num_gpu_blocks > 0

        self.block_size = block_size
        self.dcp_world_size = vllm_config.parallel_config.decode_context_parallel_size

        # req_id -> Request
        self.requests: dict[str, Request] = {}
        # Scheduling policy
        if self.scheduler_config.policy == "priority":
            self.policy = SchedulingPolicy.PRIORITY
        elif self.scheduler_config.policy == "fcfs":
            self.policy = SchedulingPolicy.FCFS
        else:
            raise ValueError(
                f"Unknown scheduling policy: {self.scheduler_config.policy}"
            )
        # Priority queues for requests.
        self.waiting = create_request_queue(self.policy)
        self.running: list[Request] = []

        # The request IDs that are finished in between the previous and the
        # current steps. This is used to notify the workers about the finished
        # requests so that they can free the cached states for those requests.
        # This is flushed at the end of each scheduling step.
        self.finished_req_ids: set[str] = set()

        # KV Connector: requests in process of async KV loading or recving
        self.finished_recving_kv_req_ids: set[str] = set()
        self.failed_recving_kv_req_ids: set[str] = set()

        # Encoder-related.
        # Calculate encoder cache size if applicable
        # NOTE: For now we use the same budget for both compute and space.
        # This can be changed when we make encoder cache for embedding caching
        # across requests.
        encoder_compute_budget, encoder_cache_size = compute_encoder_budget(
            model_config=vllm_config.model_config,
            scheduler_config=vllm_config.scheduler_config,
            mm_registry=mm_registry,
        )

        # NOTE(woosuk): Here, "encoder" includes the vision encoder (and
        # projector if needed) for MM models as well as encoder-decoder
        # transformers.
        self.max_num_encoder_input_tokens = encoder_compute_budget
        # NOTE: For the models without encoder (e.g., text-only models),
        # the encoder cache will not be initialized because cache size is 0
        # for these models.
        self.encoder_cache_manager = EncoderCacheManager(cache_size=encoder_cache_size)

        speculative_config = vllm_config.speculative_config
        self.use_eagle = False
        self.num_spec_tokens = self.num_lookahead_tokens = 0
        if speculative_config:
            self.num_spec_tokens = speculative_config.num_speculative_tokens
            if speculative_config.use_eagle():
                self.use_eagle = True
                self.num_lookahead_tokens = self.num_spec_tokens

        # Create the KV cache manager.
        self.kv_cache_manager = KVCacheManager(
            kv_cache_config=kv_cache_config,
            max_model_len=self.max_model_len,
            enable_caching=self.cache_config.enable_prefix_caching,
            use_eagle=self.use_eagle,
            log_stats=self.log_stats,
            enable_kv_cache_events=self.enable_kv_cache_events,
            dcp_world_size=self.dcp_world_size,
        )
        self.use_pp = self.parallel_config.pipeline_parallel_size > 1

    def schedule(self) -> SchedulerOutput:
        # NOTE(woosuk) on the scheduling algorithm:
        # There's no "decoding phase" nor "prefill phase" in the scheduler.
        # Each request just has the num_computed_tokens and
        # num_tokens_with_spec. num_tokens_with_spec =
        # len(prompt_token_ids) + len(output_token_ids) + len(spec_token_ids).
        # At each step, the scheduler tries to assign tokens to the requests
        # so that each request's num_computed_tokens can catch up its
        # num_tokens_with_spec. This is general enough to cover
        # chunked prefills, prefix caching, speculative decoding,
        # and the "jump decoding" optimization in the future.

        scheduled_new_reqs: list[Request] = []
        scheduled_resumed_reqs: list[Request] = []
        scheduled_running_reqs: list[Request] = []
        preempted_reqs: list[Request] = []

        req_to_new_blocks: dict[str, KVCacheBlocks] = {}
        num_scheduled_tokens: dict[str, int] = {}
        token_budget = self.max_num_scheduled_tokens
        # Encoder-related.
        scheduled_encoder_inputs: dict[str, list[int]] = {}
        encoder_compute_budget = self.max_num_encoder_input_tokens
        # Spec decode-related.
        scheduled_spec_decode_tokens: dict[str, list[int]] = {}

        # For logging.
        scheduled_timestamp = time.monotonic()

        # First, schedule the RUNNING requests.
        req_index = 0
        while req_index < len(self.running) and token_budget > 0:
            request = self.running[req_index]

            num_new_tokens = (
                request.num_tokens_with_spec
                + request.num_output_placeholders
                - request.num_computed_tokens
            )
            if 0 < self.scheduler_config.long_prefill_token_threshold < num_new_tokens:
                num_new_tokens = self.scheduler_config.long_prefill_token_threshold
            num_new_tokens = min(num_new_tokens, token_budget)

            # Make sure the input position does not exceed the max model len.
            # This is necessary when using spec decoding.
            num_new_tokens = min(
                num_new_tokens, self.max_model_len - 1 - request.num_computed_tokens
            )

            # Schedule encoder inputs.
            encoder_inputs_to_schedule = None
            new_encoder_compute_budget = encoder_compute_budget
            if request.has_encoder_inputs:
                (
                    encoder_inputs_to_schedule,
                    num_new_tokens,
                    new_encoder_compute_budget,
                ) = self._try_schedule_encoder_inputs(
                    request,
                    request.num_computed_tokens,
                    num_new_tokens,
                    encoder_compute_budget,
                )

            if num_new_tokens == 0:
                # The request cannot be scheduled because one of the following
                # reasons:
                # 1. No new tokens to schedule. This may happen when
                #    (1) PP>1 and we have already scheduled all prompt tokens
                #    but they are not finished yet.
                #    (2) Async scheduling and the request has reached to either
                #    its max_total_tokens or max_model_len.
                # 2. The encoder budget is exhausted.
                # 3. The encoder cache is exhausted.
                # NOTE(woosuk): Here, by doing `continue` instead of `break`,
                # we do not strictly follow the FCFS scheduling policy and
                # allow the lower-priority requests to be scheduled.
                req_index += 1
                continue

            # Schedule newly needed KV blocks for the request.
            while True:
                new_blocks = self.kv_cache_manager.allocate_slots(
                    request,
                    num_new_tokens,
                    num_lookahead_tokens=self.num_lookahead_tokens,
                )

                if new_blocks is not None:
                    # The request can be scheduled.
                    break

                # The request cannot be scheduled.
                # Preempt the lowest-priority request.
                if self.policy == SchedulingPolicy.PRIORITY:
                    preempted_req = max(
                        self.running,
                        key=lambda r: (r.priority, r.arrival_time),
                    )
                    self.running.remove(preempted_req)
                    if preempted_req in scheduled_running_reqs:
                        scheduled_running_reqs.remove(preempted_req)
                else:
                    preempted_req = self.running.pop()

                self.kv_cache_manager.free(preempted_req)
                self.encoder_cache_manager.free(preempted_req)
                preempted_req.status = RequestStatus.PREEMPTED
                preempted_req.num_computed_tokens = 0
                preempted_req.num_preemptions += 1
                if self.log_stats:
                    preempted_req.record_event(
                        EngineCoreEventType.PREEMPTED, scheduled_timestamp
                    )

                self.waiting.prepend_request(preempted_req)
                preempted_reqs.append(preempted_req)
                if preempted_req == request:
                    # No more request to preempt. Cannot schedule this request.
                    break

            if new_blocks is None:
                # Cannot schedule this request.
                break

            # Schedule the request.
            scheduled_running_reqs.append(request)
            req_to_new_blocks[request.request_id] = new_blocks
            num_scheduled_tokens[request.request_id] = num_new_tokens
            token_budget -= num_new_tokens
            req_index += 1

            # Speculative decode related.
            if request.spec_token_ids:
                num_scheduled_spec_tokens = (
                    num_new_tokens + request.num_computed_tokens - request.num_tokens
                )
                if num_scheduled_spec_tokens > 0:
                    # Trim spec_token_ids list to num_scheduled_spec_tokens.
                    del request.spec_token_ids[num_scheduled_spec_tokens:]
                    scheduled_spec_decode_tokens[request.request_id] = (
                        request.spec_token_ids
                    )

            # Encoder-related.
            if encoder_inputs_to_schedule:
                scheduled_encoder_inputs[request.request_id] = (
                    encoder_inputs_to_schedule
                )
                # Allocate the encoder cache.
                for i in encoder_inputs_to_schedule:
                    self.encoder_cache_manager.allocate(request, i)
                encoder_compute_budget = new_encoder_compute_budget

        # Record the LoRAs in scheduled_running_reqs
        scheduled_loras: set[int] = set()
        if self.lora_config:
            scheduled_loras = set(
                req.lora_request.lora_int_id
                for req in scheduled_running_reqs
                if req.lora_request and req.lora_request.lora_int_id > 0
            )
            assert len(scheduled_loras) <= self.lora_config.max_loras

        # Use a temporary RequestQueue to collect requests that need to be
        # skipped and put back at the head of the waiting queue later
        skipped_waiting_requests = create_request_queue(self.policy)

        # Next, schedule the WAITING requests.
        if not preempted_reqs:
            while self.waiting and token_budget > 0:
                if len(self.running) == self.max_num_running_reqs:
                    break

                request = self.waiting.peek_request()

                # KVTransfer: skip request if still waiting for remote kvs.
                if request.status == RequestStatus.WAITING_FOR_REMOTE_KVS:
                    is_ready = self._update_waiting_for_remote_kv(request)
                    if is_ready:
                        request.status = RequestStatus.WAITING
                    else:
                        logger.debug(
                            "%s is still in WAITING_FOR_REMOTE_KVS state.",
                            request.request_id,
                        )
                        self.waiting.pop_request()
                        skipped_waiting_requests.prepend_request(request)
                        continue

                # Skip request if the structured output request is still waiting
                # for FSM compilation.
                if request.status == RequestStatus.WAITING_FOR_FSM:
                    structured_output_req = request.structured_output_request
                    if structured_output_req and structured_output_req.grammar:
                        request.status = RequestStatus.WAITING
                    else:
                        self.waiting.pop_request()
                        skipped_waiting_requests.prepend_request(request)
                        continue

                # Check that adding the request still respects the max_loras
                # constraint.
                if (
                    self.lora_config
                    and request.lora_request
                    and (
                        len(scheduled_loras) == self.lora_config.max_loras
                        and request.lora_request.lora_int_id not in scheduled_loras
                    )
                ):
                    # Scheduling would exceed max_loras, skip.
                    self.waiting.pop_request()
                    skipped_waiting_requests.prepend_request(request)
                    continue

                num_external_computed_tokens = 0
                load_kv_async = False

                # Get already-cached tokens.
                if request.num_computed_tokens == 0:
                    # Get locally-cached tokens.
                    new_computed_blocks, num_new_local_computed_tokens = (
                        self.kv_cache_manager.get_computed_blocks(request)
                    )

                    # Get externally-cached tokens if using a KVConnector.
                    if self.connector is not None:
                        num_external_computed_tokens, load_kv_async = (
                            self.connector.get_num_new_matched_tokens(
                                request, num_new_local_computed_tokens
                            )
                        )

                        if num_external_computed_tokens is None:
                            # The request cannot be scheduled because
                            # the KVConnector couldn't determine
                            # the number of matched tokens.
                            self.waiting.pop_request()
                            skipped_waiting_requests.prepend_request(request)
                            continue

                    # Total computed tokens (local + external).
                    num_computed_tokens = (
                        num_new_local_computed_tokens + num_external_computed_tokens
                    )
                # KVTransfer: WAITING reqs have num_computed_tokens > 0
                # after async KV recvs are completed.
                else:
                    new_computed_blocks = (
                        self.kv_cache_manager.create_empty_block_list()
                    )
                    num_new_local_computed_tokens = 0
                    num_computed_tokens = request.num_computed_tokens

                encoder_inputs_to_schedule = None
                new_encoder_compute_budget = encoder_compute_budget

                # KVTransfer: loading remote KV, do not allocate for new work.
                if load_kv_async:
                    assert num_external_computed_tokens > 0
                    num_new_tokens = 0
                # Number of tokens to be scheduled.
                else:
                    # We use `request.num_tokens` instead of
                    # `request.num_prompt_tokens` to consider the resumed
                    # requests, which have output tokens.
                    num_new_tokens = request.num_tokens - num_computed_tokens
                    if (
                        0
                        < self.scheduler_config.long_prefill_token_threshold
                        < num_new_tokens
                    ):
                        num_new_tokens = (
                            self.scheduler_config.long_prefill_token_threshold
                        )

                    # chunked prefill has to be enabled explicitly to allow
                    # pooling requests to be chunked
                    if (
                        not self.scheduler_config.chunked_prefill_enabled
                        and num_new_tokens > token_budget
                    ):
                        self.waiting.pop_request()
                        skipped_waiting_requests.prepend_request(request)
                        continue

                    num_new_tokens = min(num_new_tokens, token_budget)
                    assert num_new_tokens > 0

                    # Schedule encoder inputs.
                    if request.has_encoder_inputs:
                        (
                            encoder_inputs_to_schedule,
                            num_new_tokens,
                            new_encoder_compute_budget,
                        ) = self._try_schedule_encoder_inputs(
                            request,
                            num_computed_tokens,
                            num_new_tokens,
                            encoder_compute_budget,
                        )
                        if num_new_tokens == 0:
                            # The request cannot be scheduled.
                            break

                # Handles an edge case when P/D Disaggregation
                # is used with Spec Decoding where an
                # extra block gets allocated which
                # creates a mismatch between the number
                # of local and remote blocks.
                effective_lookahead_tokens = (
                    0 if request.num_computed_tokens == 0 else self.num_lookahead_tokens
                )

                # Determine if we need to allocate cross-attention blocks.
                if self.is_encoder_decoder and request.has_encoder_inputs:
                    # TODO(russellb): For Whisper, we know that the input is
                    # always padded to the maximum length. If we support other
                    # encoder-decoder models, this will need to be updated if we
                    # want to only allocate what is needed.
                    num_encoder_tokens = (
                        self.scheduler_config.max_num_encoder_input_tokens
                    )
                else:
                    num_encoder_tokens = 0

                new_blocks = self.kv_cache_manager.allocate_slots(
                    request,
                    num_new_tokens + num_external_computed_tokens,
                    num_new_local_computed_tokens,
                    new_computed_blocks,
                    num_lookahead_tokens=effective_lookahead_tokens,
                    delay_cache_blocks=load_kv_async,
                    num_encoder_tokens=num_encoder_tokens,
                )

                if new_blocks is None:
                    # The request cannot be scheduled.
                    break

                # KVTransfer: the connector uses this info to determine
                # if a load is needed. Note that
                # This information is used to determine if a load is
                # needed for this request.
                if self.connector is not None:
                    self.connector.update_state_after_alloc(
                        request,
                        new_computed_blocks + new_blocks,
                        num_external_computed_tokens,
                    )

                # Request was already popped from self.waiting
                # unless it was re-added above due to new_blocks being None.
                request = self.waiting.pop_request()
                if load_kv_async:
                    # If loading async, allocate memory and put request
                    # into the WAITING_FOR_REMOTE_KV state.
                    skipped_waiting_requests.prepend_request(request)
                    request.status = RequestStatus.WAITING_FOR_REMOTE_KVS
                    continue

                req_index += 1
                self.running.append(request)
                if self.log_stats:
                    request.record_event(
                        EngineCoreEventType.SCHEDULED, scheduled_timestamp
                    )
                if request.status == RequestStatus.WAITING:
                    scheduled_new_reqs.append(request)
                elif request.status == RequestStatus.PREEMPTED:
                    scheduled_resumed_reqs.append(request)
                else:
                    raise RuntimeError(f"Invalid request status: {request.status}")

                if self.lora_config and request.lora_request:
                    scheduled_loras.add(request.lora_request.lora_int_id)
                req_to_new_blocks[request.request_id] = (
                    self.kv_cache_manager.get_blocks(request.request_id)
                )
                num_scheduled_tokens[request.request_id] = num_new_tokens
                token_budget -= num_new_tokens
                request.status = RequestStatus.RUNNING
                request.num_computed_tokens = num_computed_tokens
                # Count the number of prefix cached tokens.
                if request.num_cached_tokens < 0:
                    request.num_cached_tokens = num_computed_tokens
                # Encoder-related.
                if encoder_inputs_to_schedule:
                    scheduled_encoder_inputs[request.request_id] = (
                        encoder_inputs_to_schedule
                    )
                    # Allocate the encoder cache.
                    for i in encoder_inputs_to_schedule:
                        self.encoder_cache_manager.allocate(request, i)
                    encoder_compute_budget = new_encoder_compute_budget

        # Put back any skipped requests at the head of the waiting queue
        if skipped_waiting_requests:
            self.waiting.prepend_requests(skipped_waiting_requests)

        # Check if the scheduling constraints are satisfied.
        total_num_scheduled_tokens = sum(num_scheduled_tokens.values())
        assert total_num_scheduled_tokens <= self.max_num_scheduled_tokens
        assert token_budget >= 0
        assert len(self.running) <= self.max_num_running_reqs
        # Since some requests in the RUNNING queue may not be scheduled in
        # this step, the total number of scheduled requests can be smaller than
        # len(self.running).
        assert len(scheduled_new_reqs) + len(scheduled_resumed_reqs) + len(
            scheduled_running_reqs
        ) <= len(self.running)

        # Get the longest common prefix among all requests in the running queue.
        # This can be potentially used for cascade attention.
        num_common_prefix_blocks = [0] * len(self.kv_cache_config.kv_cache_groups)
        if self.running:
            any_request = self.running[0]
            num_common_prefix_blocks = (
                self.kv_cache_manager.get_num_common_prefix_blocks(
                    any_request.request_id
                )
            )

        # Construct the scheduler output.
        new_reqs_data = [
            NewRequestData.from_request(
                req, req_to_new_blocks[req.request_id].get_block_ids()
            )
            for req in scheduled_new_reqs
        ]
        cached_reqs_data = self._make_cached_request_data(
            scheduled_running_reqs,
            scheduled_resumed_reqs,
            num_scheduled_tokens,
            scheduled_spec_decode_tokens,
            req_to_new_blocks,
        )
        scheduled_requests = (
            scheduled_new_reqs + scheduled_running_reqs + scheduled_resumed_reqs
        )
        structured_output_request_ids, grammar_bitmask = self.get_grammar_bitmask(
            scheduled_requests, scheduled_spec_decode_tokens
        )
        scheduler_output = SchedulerOutput(
            scheduled_new_reqs=new_reqs_data,
            scheduled_cached_reqs=cached_reqs_data,
            num_scheduled_tokens=num_scheduled_tokens,
            total_num_scheduled_tokens=total_num_scheduled_tokens,
            scheduled_spec_decode_tokens=scheduled_spec_decode_tokens,
            scheduled_encoder_inputs=scheduled_encoder_inputs,
            num_common_prefix_blocks=num_common_prefix_blocks,
            # finished_req_ids is an existing state in the scheduler,
            # instead of being newly scheduled in this step.
            # It contains the request IDs that are finished in between
            # the previous and the current steps.
            finished_req_ids=self.finished_req_ids,
            free_encoder_mm_hashes=self.encoder_cache_manager.get_freed_mm_hashes(),
            structured_output_request_ids=structured_output_request_ids,
            grammar_bitmask=grammar_bitmask,
        )

        # NOTE(Kuntai): this function is designed for multiple purposes:
        # 1. Plan the KV cache store
        # 2. Wrap up all the KV cache load / save ops into an opaque object
        # 3. Clear the internal states of the connector
        if self.connector is not None:
            meta = self.connector.build_connector_meta(scheduler_output)
            scheduler_output.kv_connector_metadata = meta

        # collect KV cache events from KV cache manager
        events = self.kv_cache_manager.take_events()

        # collect KV cache events from connector
        if self.connector is not None:
            connector_events = self.connector.take_events()
            if connector_events:
                if events is None:
                    events = list(connector_events)
                else:
                    events.extend(connector_events)

        # publish collected KV cache events
        if events:
            batch = KVEventBatch(ts=time.time(), events=events)
            self.kv_event_publisher.publish(batch)

        self._update_after_schedule(scheduler_output)
        return scheduler_output

    def _update_after_schedule(
        self,
        scheduler_output: SchedulerOutput,
    ) -> None:
        # Advance the number of computed tokens for the request AFTER
        # the request is scheduled.
        # 1. The scheduler_output of the current step has to include the
        #    original number of scheduled tokens to determine input IDs.
        # 2. Advance the number of computed tokens here allowing us to
        #    schedule the prefill request again immediately in the next
        #    scheduling step.
        # 3. If some tokens (e.g. spec tokens) are rejected later, the number of
        #    computed tokens will be adjusted in update_from_output.
        num_scheduled_tokens = scheduler_output.num_scheduled_tokens
        for req_id, num_scheduled_token in num_scheduled_tokens.items():
            request = self.requests[req_id]
            request.num_computed_tokens += num_scheduled_token

            # NOTE: _free_encoder_inputs relies on num_computed_tokens, which
            # may be updated again in _update_from_output for speculative
            # decoding. However, it is safe to call the method here because
            # encoder inputs are always part of the prompt, not the output,
            # and thus are unaffected by speculative decoding.
            if request.has_encoder_inputs:
                self._free_encoder_inputs(request)

        # Clear the finished request IDs.
        # NOTE: We shouldn't do self.finished_req_ids.clear() here because
        # it will also affect the scheduler output.
        self.finished_req_ids = set()

    def _make_cached_request_data(
        self,
        running_reqs: list[Request],
        resumed_reqs: list[Request],
        num_scheduled_tokens: dict[str, int],
        spec_decode_tokens: dict[str, list[int]],
        req_to_new_blocks: dict[str, KVCacheBlocks],
    ) -> CachedRequestData:
        req_ids: list[str] = []
        new_token_ids: list[list[int]] = []
        new_block_ids: list[tuple[list[int], ...] | None] = []
        resumed_req_token_ids: list[list[int] | None] = []
        num_computed_tokens: list[int] = []
        num_output_tokens: list[int] = []

        # Because resumed_reqs is usually empty, it is more efficient to do
        # in-place appending so that we don't need to allocate a new list.
        resumed_from_preemption = [False] * len(running_reqs)
        resumed_from_preemption += [True] * len(resumed_reqs)
        for idx, req in enumerate(itertools.chain(running_reqs, resumed_reqs)):
            req_id = req.request_id
            req_ids.append(req_id)
            num_tokens = num_scheduled_tokens[req_id] - len(
                spec_decode_tokens.get(req_id, ())
            )
            if self.use_pp:
                # When using PP, the scheduler sends the sampled tokens back,
                # because there's no direct communication between the first-
                # stage worker and the last-stage worker. Otherwise, we don't
                # need to send the sampled tokens back because the model runner
                # will cache them.
                token_ids = req.all_token_ids[
                    req.num_computed_tokens : req.num_computed_tokens + num_tokens
                ]
                new_token_ids.append(token_ids)
            resumed_token_ids = None
            if resumed_from_preemption[idx]:
                resumed_token_ids = req.all_token_ids[
                    : req.num_computed_tokens + num_tokens
                ]
            resumed_req_token_ids.append(resumed_token_ids)
            new_block_ids.append(
                req_to_new_blocks[req_id].get_block_ids(allow_none=True)
            )
            num_computed_tokens.append(req.num_computed_tokens)
            num_output_tokens.append(
                req.num_output_tokens + req.num_output_placeholders
            )

        return CachedRequestData(
            req_ids=req_ids,
            resumed_from_preemption=resumed_from_preemption,
            new_token_ids=new_token_ids,
            resumed_req_token_ids=resumed_req_token_ids,
            new_block_ids=new_block_ids,
            num_computed_tokens=num_computed_tokens,
            num_output_tokens=num_output_tokens,
        )

    def _try_schedule_encoder_inputs(
        self,
        request: Request,
        num_computed_tokens: int,
        num_new_tokens: int,
        encoder_compute_budget: int,
    ) -> tuple[list[int], int, int]:
        """
        Determine which encoder inputs need to be scheduled in the current step,
        and update `num_new_tokens` and encoder token budget accordingly.

        An encoder input will be scheduled if:
        - Its output tokens overlap with the range of tokens being computed
        in this step, i.e.,
        [num_computed_tokens, num_computed_tokens + num_new_tokens).
        - It is not already computed and stored in the encoder cache.
        - There is sufficient encoder token budget to process it.
        - The encoder cache has space to store it.

        If an encoder input cannot be scheduled due to cache or budget
        limitations, the method adjusts `num_new_tokens` to schedule only the
        decoder tokens up to just before the unschedulable encoder input.

        Note that num_computed_tokens includes both locally cached
        blocks and externally cached blocks (via KVConnector).
        """
        if num_new_tokens == 0 or not request.has_encoder_inputs:
            return [], num_new_tokens, encoder_compute_budget
        encoder_inputs_to_schedule: list[int] = []
        mm_features = request.mm_features
        assert mm_features is not None
        assert len(mm_features) > 0

        # NOTE: since scheduler operates on the request level (possibly with
        # multiple encoder inputs per request), we need to create temporary
        # trackers for accounting at the encoder input level.
        mm_hashes_to_schedule = set()
        num_tokens_to_schedule = 0
        for i, mm_feature in enumerate(mm_features):
            start_pos = mm_feature.mm_position.offset
            num_encoder_tokens = mm_feature.mm_position.length

            # The encoder output is needed if the two ranges overlap:
            # [num_computed_tokens, num_computed_tokens + num_new_tokens) and
            # [start_pos, start_pos + num_encoder_tokens)
            if start_pos >= num_computed_tokens + num_new_tokens:
                # The encoder input is not needed in this step.
                break

            if self.is_encoder_decoder and num_computed_tokens > 0:
                assert start_pos == 0, (
                    "Encoder input should be processed at the beginning of "
                    "the sequence when encoder-decoder models are used."
                )
                # Encoder input has already been computed
                # The calculation here is a bit different. We don't turn encoder
                # output into tokens that get processed by the decoder and
                # reflected in num_computed_tokens. Instead, start_pos reflects
                # the position where we need to ensure we calculate encoder
                # inputs. This should always be 0 to ensure we calculate encoder
                # inputs before running the decoder.  Once we've calculated some
                # decoder tokens (num_computed_tokens > 0), then we know we
                # already calculated encoder inputs and can skip here.
                continue
            elif start_pos + num_encoder_tokens <= num_computed_tokens:
                # The encoder input is already computed and stored
                # in the decoder's KV cache.
                continue

            if not self.is_encoder_decoder:
                # We are not using the encoder cache for encoder-decoder models,
                # yet.
                if request.mm_features[i].identifier in mm_hashes_to_schedule:
                    # The same encoder input has already been scheduled in the
                    # current step.
                    continue

                if self.encoder_cache_manager.check_and_update_cache(request, i):
                    # The encoder input is already computed and cached from a
                    # previous step.
                    continue

            # If no encoder input chunking is allowed, we do not want to
            # partially schedule a multimodal item. If the scheduled range would
            # only cover part of the mm input, roll back to before the mm item.
            if (
                self.scheduler_config.disable_chunked_mm_input
                and num_computed_tokens < start_pos
                and (num_computed_tokens + num_new_tokens)
                < (start_pos + num_encoder_tokens)
            ):
                num_new_tokens = start_pos - num_computed_tokens
                break

            if not self.encoder_cache_manager.can_allocate(
                request, i, encoder_compute_budget, num_tokens_to_schedule
            ):
                # The encoder cache is full or the encoder budget is exhausted.
                # NOTE(woosuk): We assume that the encoder input tokens should
                # be processed altogether, as the encoder usually uses
                # bidirectional attention.
                if num_computed_tokens < start_pos:
                    # We only schedule the decoder tokens just before the
                    # encoder input.
                    num_new_tokens = start_pos - num_computed_tokens
                else:
                    # Because of prefix caching, num_computed_tokens is greater
                    # than start_pos even though its encoder input is not
                    # available. In this case, we can't schedule any token for
                    # the request in this step.
                    num_new_tokens = 0
                break

            num_tokens_to_schedule += num_encoder_tokens
            encoder_compute_budget -= num_encoder_tokens
            mm_hashes_to_schedule.add(request.mm_features[i].identifier)
            encoder_inputs_to_schedule.append(i)

        return (
            encoder_inputs_to_schedule,
            num_new_tokens,
            encoder_compute_budget,
        )

    def get_grammar_bitmask(
        self,
        requests: list[Request],
        scheduled_spec_decode_tokens: dict[str, list[int]],
    ):
        # NOTE: structured_output_request_ids maps
        # a request's (request that uses structured output)
        # request_id to its index in the batch.
        # This will help us determine to slice the grammar bitmask
        # and only applies valid mask for requests that
        # uses structured decoding.
        structured_output_request_ids: dict[str, int] = {}
        for i, req in enumerate(requests):
            if req.use_structured_output:
                # PERF: in case of chunked prefill,
                # request might not include any new tokens.
                # Therefore, we might introduce some additional
                # cycle to fill in the bitmask, which could be a big no-op.
                structured_output_request_ids[req.request_id] = i

        if not structured_output_request_ids:
            bitmask = None
        else:
            bitmask = self.structured_output_manager.grammar_bitmask(
                self.requests,
                structured_output_request_ids,
                scheduled_spec_decode_tokens,
            )
        return structured_output_request_ids, bitmask

    def update_from_output(
        self,
        scheduler_output: SchedulerOutput,
        model_runner_output: ModelRunnerOutput,
    ) -> dict[int, EngineCoreOutputs]:
        sampled_token_ids = model_runner_output.sampled_token_ids
        logprobs = model_runner_output.logprobs
        prompt_logprobs_dict = model_runner_output.prompt_logprobs_dict
        num_scheduled_tokens = scheduler_output.num_scheduled_tokens
        pooler_outputs = model_runner_output.pooler_output
        num_nans_in_logits = model_runner_output.num_nans_in_logits
        kv_connector_output = model_runner_output.kv_connector_output

        outputs: dict[int, list[EngineCoreOutput]] = defaultdict(list)
        spec_decoding_stats: SpecDecodingStats | None = None
        kv_connector_stats = (
            kv_connector_output.kv_connector_stats if kv_connector_output else None
        )

        failed_kv_load_req_ids = None
        if kv_connector_output and kv_connector_output.invalid_block_ids:
            # These blocks contain externally computed tokens that failed to
            # load. Identify affected requests and adjust their computed token
            # count to trigger recomputation of the invalid blocks.
            failed_kv_load_req_ids = self._handle_invalid_blocks(
                kv_connector_output.invalid_block_ids
            )

        # NOTE(woosuk): As len(num_scheduled_tokens) can be up to 1K or more,
        # the below loop can be a performance bottleneck. We should do our best
        # to avoid expensive operations inside the loop.
        stopped_running_reqs: set[Request] = set()
        stopped_preempted_reqs: set[Request] = set()
        for req_id, num_tokens_scheduled in num_scheduled_tokens.items():
            assert num_tokens_scheduled > 0
            if failed_kv_load_req_ids and req_id in failed_kv_load_req_ids:
                # Skip requests that were recovered from KV load failure
                continue
            request = self.requests.get(req_id)
            if request is None:
                # The request is already finished. This can happen if the
                # request is aborted while the model is executing it (e.g.,
                # in pipeline parallelism).
                continue

            req_index = model_runner_output.req_id_to_index[req_id]
            generated_token_ids = (
                sampled_token_ids[req_index] if sampled_token_ids else []
            )

            scheduled_spec_token_ids = (
                scheduler_output.scheduled_spec_decode_tokens.get(req_id)
            )
            if scheduled_spec_token_ids:
                num_draft_tokens = len(scheduled_spec_token_ids)
                num_accepted = len(generated_token_ids) - 1
                num_rejected = num_draft_tokens - num_accepted
                # num_computed_tokens represents the number of tokens
                # processed in the current step, considering scheduled
                # tokens and rejections. If some tokens are rejected,
                # num_computed_tokens is decreased by the number of rejected
                # tokens.
                request.num_computed_tokens -= num_rejected
                spec_decoding_stats = self.make_spec_decoding_stats(
                    spec_decoding_stats,
                    num_draft_tokens=num_draft_tokens,
                    num_accepted_tokens=num_accepted,
                )

            stopped = False
            new_logprobs = None
            new_token_ids = generated_token_ids
            kv_transfer_params = None
            status_before_stop = request.status

            # Check for stop and update request status.
            if new_token_ids:
                new_token_ids, stopped = self._update_request_with_output(
                    request, new_token_ids
                )

            # Stop checking for pooler models.
            pooler_output = None
            if pooler_outputs:
                pooler_output = pooler_outputs[req_index]
                stopped = check_stop(request, self.max_model_len, pooler_output)

            if stopped:
                kv_transfer_params = self._free_request(request)
                if status_before_stop == RequestStatus.RUNNING:
                    stopped_running_reqs.add(request)
                else:
                    stopped_preempted_reqs.add(request)

            # Extract sample logprobs if needed.
            if (
                request.sampling_params is not None
                and request.sampling_params.logprobs is not None
                and logprobs
            ):
                # NOTE: once we support N tokens per step (spec decode),
                # the outer lists can be of length > 1.
                new_logprobs = logprobs.slice(req_index, req_index + 1)

            if new_token_ids and self.structured_output_manager.should_advance(request):
                # NOTE: structured_output_request
                # should not be None if use_structured_output, we have
                # checked above, so safe to ignore type warning
                request.structured_output_request.grammar.accept_tokens(  # type: ignore[union-attr]
                    req_id, new_token_ids
                )

            if num_nans_in_logits is not None and req_id in num_nans_in_logits:
                request.num_nans_in_logits = num_nans_in_logits[req_id]

            # Get prompt logprobs for this request.
            prompt_logprobs_tensors = prompt_logprobs_dict.get(req_id)
            if new_token_ids or pooler_output is not None or kv_transfer_params:
                # Add EngineCoreOutput for this Request.
                outputs[request.client_index].append(
                    EngineCoreOutput(
                        request_id=req_id,
                        new_token_ids=new_token_ids,
                        finish_reason=request.get_finished_reason(),
                        new_logprobs=new_logprobs,
                        new_prompt_logprobs_tensors=prompt_logprobs_tensors,
                        pooling_output=pooler_output,
                        stop_reason=request.stop_reason,
                        events=request.take_events(),
                        kv_transfer_params=kv_transfer_params,
                        trace_headers=request.trace_headers,
                        num_cached_tokens=request.num_cached_tokens,
                    )
                )
            else:
                # Invariant: EngineCore returns no partial prefill outputs.
                assert not prompt_logprobs_tensors

        # Remove the stopped requests from the running and waiting queues.
        if stopped_running_reqs:
            self.running = remove_all(self.running, stopped_running_reqs)
        if stopped_preempted_reqs:
            # This is a rare case and unlikely to impact performance.
            self.waiting.remove_requests(stopped_preempted_reqs)

        # KV Connector: update state for finished KV Transfers.
        if kv_connector_output:
            self._update_from_kv_xfer_finished(kv_connector_output)

        # Create EngineCoreOutputs for all clients that have requests with
        # outputs in this step.
        engine_core_outputs = {
            client_index: EngineCoreOutputs(outputs=outs)
            for client_index, outs in outputs.items()
        }

        finished_req_ids = self.finished_req_ids_dict
        if finished_req_ids:
            # Include ids of requests that finished since last outputs
            # were sent.
            for client_index, finished_set in finished_req_ids.items():
                # Set finished request set in EngineCoreOutputs for this client.
                if (eco := engine_core_outputs.get(client_index)) is not None:
                    eco.finished_requests = finished_set
                else:
                    engine_core_outputs[client_index] = EngineCoreOutputs(
                        finished_requests=finished_set
                    )
            finished_req_ids.clear()

        if (
            stats := self.make_stats(spec_decoding_stats, kv_connector_stats)
        ) is not None:
            # Return stats to only one of the front-ends.
            if (eco := next(iter(engine_core_outputs.values()), None)) is None:
                # We must return the stats even if there are no request
                # outputs this step.
                engine_core_outputs[0] = eco = EngineCoreOutputs()
            eco.scheduler_stats = stats

        return engine_core_outputs

    def _update_request_with_output(
        self,
        request: Request,
        new_token_ids: list[int],
    ) -> tuple[list[int], bool]:
        # Append generated tokens and check for stop. Note that if
        # a request is still being prefilled, we expect the model runner
        # to return empty token ids for the request.
        stopped = False
        for num_new, output_token_id in enumerate(new_token_ids, 1):
            request.append_output_token_ids(output_token_id)

            # Check for stop and update request state.
            # This must be called before we make the EngineCoreOutput.
            stopped = check_stop(request, self.max_model_len)
            if stopped:
                del new_token_ids[num_new:]  # Trim new tokens if needed.
                break
        return new_token_ids, stopped

    def _free_encoder_inputs(self, request: Request) -> None:
        cached_encoder_input_ids = self.encoder_cache_manager.get_cached_input_ids(
            request
        )
        # OPTIMIZATION: Avoid list(set) if the set is empty.
        if not cached_encoder_input_ids:
            return

        # Here, we use list(set) to avoid modifying the set while iterating
        # over it.
        for input_id in list(cached_encoder_input_ids):
            mm_feature = request.mm_features[input_id]
            start_pos = mm_feature.mm_position.offset
            num_tokens = mm_feature.mm_position.length
            if self.is_encoder_decoder and request.num_computed_tokens > 0:
                # With Whisper, as soon as we've generated a single token,
                # we know we're done with the encoder input. Cross Attention
                # KVs have been calculated and cached already.
                self.encoder_cache_manager.free_encoder_input(request, input_id)
            elif start_pos + num_tokens <= request.num_computed_tokens:
                # The encoder output is already processed and stored
                # in the decoder's KV cache.
                self.encoder_cache_manager.free_encoder_input(request, input_id)

    def update_draft_token_ids(
        self,
        draft_token_ids: DraftTokenIds,
    ) -> None:
        for req_id, spec_token_ids in zip(
            draft_token_ids.req_ids,
            draft_token_ids.draft_token_ids,
        ):
            request = self.requests.get(req_id)
            if request is None or request.is_finished():
                # The request may have been finished. Skip.
                continue

            # Add newly generated spec token ids to the request.
            if not spec_token_ids:
                # NOTE(woosuk): request.spec_token_ids should be updated.
                request.spec_token_ids.clear()
            elif self.structured_output_manager.should_advance(request):
                metadata = request.structured_output_request
                request.spec_token_ids = metadata.grammar.validate_tokens(  # type: ignore[union-attr]
                    spec_token_ids
                )
            else:
                request.spec_token_ids = spec_token_ids

    def get_request_counts(self) -> tuple[int, int]:
        """Returns (num_running_reqs, num_waiting_reqs)."""
        return len(self.running), len(self.waiting)

    def add_request(self, request: Request) -> None:
        self.waiting.add_request(request)
        self.requests[request.request_id] = request
        if self.log_stats:
            request.record_event(EngineCoreEventType.QUEUED)

    def finish_requests(
        self,
        request_ids: Union[str, Iterable[str]],
        finished_status: RequestStatus,
    ) -> None:
        """Handles the finish signal from outside the scheduler.

        For example, the API server can abort a request when the client
        disconnects.
        """
        assert RequestStatus.is_finished(finished_status)
        if isinstance(request_ids, str):
            request_ids = (request_ids,)
        else:
            request_ids = set(request_ids)

        running_requests_to_remove = set()
        waiting_requests_to_remove = []
        valid_requests = []

        # First pass: collect requests to remove from queues
        for req_id in request_ids:
            request = self.requests.get(req_id)
            if request is None or request.is_finished():
                # Invalid request ID.
                continue

            valid_requests.append(request)
            if request.status == RequestStatus.RUNNING:
                running_requests_to_remove.add(request)
            else:
                waiting_requests_to_remove.append(request)

        # Remove all requests from queues at once for better efficiency
        if running_requests_to_remove:
            self.running = remove_all(self.running, running_requests_to_remove)
        if waiting_requests_to_remove:
            self.waiting.remove_requests(waiting_requests_to_remove)

        # Second pass: set status and free requests
        for request in valid_requests:
            request.status = finished_status
            self._free_request(request)

    def _free_request(self, request: Request) -> dict[str, Any] | None:
        assert request.is_finished()

        delay_free_blocks, kv_xfer_params = self._connector_finished(request)
        self.encoder_cache_manager.free(request)
        request_id = request.request_id
        self.finished_req_ids.add(request_id)
        if self.finished_req_ids_dict is not None:
            self.finished_req_ids_dict[request.client_index].add(request_id)

        if not delay_free_blocks:
            self._free_blocks(request)

        return kv_xfer_params

    def _free_blocks(self, request: Request):
        assert request.is_finished()
        self.kv_cache_manager.free(request)
        del self.requests[request.request_id]

    def get_num_unfinished_requests(self) -> int:
        return len(self.waiting) + len(self.running)

    def has_finished_requests(self) -> bool:
        return len(self.finished_req_ids) > 0

    def reset_prefix_cache(self) -> bool:
        return self.kv_cache_manager.reset_prefix_cache()

    def make_stats(
        self,
        spec_decoding_stats: SpecDecodingStats | None = None,
        kv_connector_stats: KVConnectorStats | None = None,
    ) -> SchedulerStats | None:
        if not self.log_stats:
            return None
        prefix_cache_stats = self.kv_cache_manager.make_prefix_cache_stats()
        assert prefix_cache_stats is not None
        return SchedulerStats(
            num_running_reqs=len(self.running),
            num_waiting_reqs=len(self.waiting),
            kv_cache_usage=self.kv_cache_manager.usage,
            prefix_cache_stats=prefix_cache_stats,
            spec_decoding_stats=spec_decoding_stats,
            num_corrupted_reqs=sum(req.is_output_corrupted for req in self.running),
            kv_connector_stats=kv_connector_stats.data if kv_connector_stats else None,
        )

    def make_spec_decoding_stats(
        self,
        spec_decoding_stats: SpecDecodingStats | None,
        num_draft_tokens: int,
        num_accepted_tokens: int,
    ) -> SpecDecodingStats | None:
        if not self.log_stats:
            return None
        if spec_decoding_stats is None:
            spec_decoding_stats = SpecDecodingStats.new(self.num_spec_tokens)
        spec_decoding_stats.observe_draft(
            num_draft_tokens=num_draft_tokens, num_accepted_tokens=num_accepted_tokens
        )
        return spec_decoding_stats

    def shutdown(self) -> None:
        if self.kv_event_publisher:
            self.kv_event_publisher.shutdown()
        if self.connector is not None:
            self.connector.shutdown()

    ########################################################################
    # KV Connector Related Methods
    ########################################################################

    def get_kv_connector(self) -> KVConnectorBase_V1 | None:
        return self.connector

    def _connector_finished(
        self, request: Request
    ) -> tuple[bool, dict[str, Any] | None]:
        """
        Invoke the KV connector request_finished() method if applicable.

        Returns optional kv transfer parameters to be included with the
        request outputs.
        """
        if self.connector is None:
            return False, None

<<<<<<< HEAD
        num_kv_cache_groups = len(self.kv_cache_config.kv_cache_groups)

        block_ids = self.kv_cache_manager.get_block_ids(request.request_id)

        if not supports_hma(self.connector) or num_kv_cache_groups == 1:
            # NOTE(Kuntai): this code path is a hack.
            # We should remove this code path after all connectors
            # support hybrid memory allocator.
            return self.connector.request_finished(request, block_ids[0])
        else:
            return self.connector.request_finished(request, block_ids)
=======
        (block_ids,) = self.kv_cache_manager.get_block_ids(request.request_id)
        return self.connector.request_finished(request, block_ids)
>>>>>>> 9bb38130

    def _update_waiting_for_remote_kv(self, request: Request) -> bool:
        """
        KV Connector: check if the request_id is finished_recving.

        The finished_recving_kv_req_ids list is populated
        on the previous steps()'s update_from_output based
        on the worker side connector.

        When the kv transfer is ready, we cache the blocks
        and the request state will be moved back to WAITING from
        WAITING_FOR_REMOTE_KV.
        """
        assert self.connector is not None
        if request.request_id not in self.finished_recving_kv_req_ids:
            return False

        if request.request_id in self.failed_recving_kv_req_ids:
            # Request had KV load failures; num_computed_tokens was already
            # updated in _update_requests_with_invalid_blocks
            if request.num_computed_tokens:
                # Cache any valid computed tokens.
                self.kv_cache_manager.cache_blocks(request, request.num_computed_tokens)
            else:
                # No valid computed tokens, release allocated blocks.
                # There may be a local cache hit on retry.
                self.kv_cache_manager.free(request)

            self.failed_recving_kv_req_ids.remove(request.request_id)
        else:
            # Now that the blocks are ready, actually cache them.
            (block_ids,) = self.kv_cache_manager.get_block_ids(request.request_id)
            num_computed_tokens = len(block_ids) * self.block_size
            # Handle the case where num request tokens less than one block.
            num_computed_tokens = min(num_computed_tokens, request.num_tokens)
            if num_computed_tokens == request.num_tokens:
                num_computed_tokens -= 1
            # This will cache the blocks iff caching is enabled.
            self.kv_cache_manager.cache_blocks(request, num_computed_tokens)

            # Update the request state for scheduling.
            request.num_computed_tokens = num_computed_tokens

        # Return that we are ready.
        self.finished_recving_kv_req_ids.remove(request.request_id)
        return True

    def _update_from_kv_xfer_finished(self, kv_connector_output: KVConnectorOutput):
        """
        KV Connector: update the scheduler state based on the output.

        The Worker side connectors add finished_recving and
        finished_sending reqs to the output.
        * if finished_sending: free the blocks
        # if finished_recving: add to state so we can
            schedule the request during the next step.
        """

        if self.connector is not None:
            self.connector.update_connector_output(kv_connector_output)

        # KV Connector:: update recv and send status from last step.
        for req_id in kv_connector_output.finished_recving or ():
            logger.debug("Finished recving KV transfer for request %s", req_id)
            self.finished_recving_kv_req_ids.add(req_id)
        for req_id in kv_connector_output.finished_sending or ():
            logger.debug("Finished sending KV transfer for request %s", req_id)
            assert req_id in self.requests
            self._free_blocks(self.requests[req_id])

    def _update_requests_with_invalid_blocks(
        self, requests: Iterable[Request], invalid_block_ids: set[int]
    ) -> tuple[set[str], int]:
        """
        Identify and update requests affected by invalid KV cache blocks.

        This method scans the given requests, detects those with invalid blocks
        and adjusts their `num_computed_tokens` to the longest valid prefix.
        For observability, it also accumulates the total number of tokens that
        will need to be recomputed across all affected requests.

        Args:
            requests: The set of requests to scan for invalid blocks.
            invalid_block_ids: IDs of invalid blocks.

        Returns:
            tuple:
                - affected_req_ids (set[str]): IDs of requests impacted by
                invalid blocks.
                - total_affected_tokens (int): Total number of tokens that must
                be recomputed across all affected requests (for observability).
        """
        affected_req_ids: set[str] = set()
        total_affected_tokens = 0
        # If a block is invalid and shared by multiple requests in the batch,
        # these requests must be rescheduled, but only the first will recompute
        # it. This set tracks blocks already marked for recomputation.
        marked_invalid_block_ids: set[int] = set()
        for request in requests:
            is_affected = False
            marked_invalid_block = False
            req_id = request.request_id
            # TODO (davidb): add support for hybrid memory allocator
            (req_block_ids,) = self.kv_cache_manager.get_block_ids(req_id)
            # We iterate only over blocks that may contain externally computed
            # tokens
            if request.status == RequestStatus.WAITING_FOR_REMOTE_KVS:
                # Async loading. If num_computed_tokens is set it implies we
                # already processed some block failures for it in a prior step
                req_num_computed_tokens = (
                    request.num_computed_tokens
                    if req_id in self.failed_recving_kv_req_ids
                    else len(req_block_ids) * self.block_size
                )
            else:
                # Sync loading. num_computed_tokens includes new tokens
                req_num_computed_tokens = request.num_cached_tokens

            req_num_computed_blocks = (
                req_num_computed_tokens + self.block_size - 1
            ) // self.block_size
            for idx, block_id in zip(range(req_num_computed_blocks), req_block_ids):
                if block_id not in invalid_block_ids:
                    continue

                is_affected = True

                if block_id in marked_invalid_block_ids:
                    # This invalid block is shared with a previous request
                    # and was already marked for recomputation.
                    # This means this request can still consider this block
                    # as computed when rescheduled.
                    # Currently this only applies to sync loading; Async
                    # loading does not yet support block sharing
                    continue

                marked_invalid_block_ids.add(block_id)

                if marked_invalid_block:
                    # This request has already marked an invalid block for
                    # recomputation and updated its num_computed_tokens.
                    continue

                marked_invalid_block = True
                # Truncate the computed tokens at the first failed block
                request.num_computed_tokens = idx * self.block_size
                total_affected_tokens += (
                    req_num_computed_tokens - request.num_computed_tokens
                )

            if is_affected:
                if not marked_invalid_block:
                    # All invalid blocks of this request are shared with
                    # previous requests and will be recomputed by them.
                    # Revert to considering only cached tokens as computed.
                    # Currently this only applies to sync loading; Async
                    # loading does not yet support block sharing
                    total_affected_tokens += (
                        request.num_computed_tokens - request.num_cached_tokens
                    )
                    request.num_computed_tokens = request.num_cached_tokens

                affected_req_ids.add(request.request_id)

        return affected_req_ids, total_affected_tokens

    def _handle_invalid_blocks(self, invalid_block_ids: set[int]) -> set[str]:
        total_requests_to_reschedule = 0
        total_tokens_to_reschedule = 0

        # --- Handle async KV loads (WAITING_FOR_REMOTE_KVS) ---
        async_load_reqs = (
            req
            for req in self.waiting
            if req.status == RequestStatus.WAITING_FOR_REMOTE_KVS
        )
        async_affected_req_ids, num_tokens_to_reschedule = (
            self._update_requests_with_invalid_blocks(
                async_load_reqs, invalid_block_ids
            )
        )

        total_requests_to_reschedule += len(async_affected_req_ids)
        total_tokens_to_reschedule += num_tokens_to_reschedule

        # Mark requests with async KV load failures; they will be rescheduled
        # once loading completes
        self.failed_recving_kv_req_ids |= async_affected_req_ids

        # --- Handle sync KV loads (running requests) ---
        sync_affected_req_ids, num_tokens_to_reschedule = (
            self._update_requests_with_invalid_blocks(self.running, invalid_block_ids)
        )

        total_requests_to_reschedule += len(sync_affected_req_ids)
        total_tokens_to_reschedule += num_tokens_to_reschedule

        if total_requests_to_reschedule:
            logger.warning(
                "Recovered from KV load failure: "
                "%d request(s) rescheduled (%d tokens affected).",
                total_requests_to_reschedule,
                total_tokens_to_reschedule,
            )

        # Return the IDs of affected running requests to skip in
        # update_from_output.
        return sync_affected_req_ids<|MERGE_RESOLUTION|>--- conflicted
+++ resolved
@@ -7,20 +7,6 @@
 import time
 from collections import defaultdict
 from collections.abc import Iterable
-<<<<<<< HEAD
-from copy import deepcopy
-from typing import Any, Optional, Union
-
-from vllm.config import VllmConfig
-from vllm.distributed.kv_events import EventPublisherFactory, KVEventBatch
-from vllm.distributed.kv_transfer.kv_connector.factory import (
-    KVConnectorFactory)
-from vllm.distributed.kv_transfer.kv_connector.v1 import (KVConnectorBase_V1,
-                                                          KVConnectorRole,
-                                                          supports_hma)
-from vllm.distributed.kv_transfer.kv_connector.v1.metrics import (
-    KVConnectorStats)
-=======
 from typing import Any, Union
 
 from vllm.config import VllmConfig
@@ -29,9 +15,9 @@
 from vllm.distributed.kv_transfer.kv_connector.v1 import (
     KVConnectorBase_V1,
     KVConnectorRole,
+    supports_hma,
 )
 from vllm.distributed.kv_transfer.kv_connector.v1.metrics import KVConnectorStats
->>>>>>> 9bb38130
 from vllm.logger import init_logger
 from vllm.multimodal import MULTIMODAL_REGISTRY, MultiModalRegistry
 from vllm.v1.core.encoder_cache_manager import (
@@ -98,15 +84,17 @@
         # KV Connector pushes/pull of remote KVs for P/D and offloading.
         self.connector = None
         if self.vllm_config.kv_transfer_config is not None:
-<<<<<<< HEAD
             assert not self.is_encoder_decoder, (
-                "Encoder-decoder models are not currently supported "
-                "with KV connectors")
+                "Encoder-decoder models are not currently supported with KV connectors"
+            )
+
+            from copy import deepcopy
 
             connector_vllm_config = deepcopy(self.vllm_config)
             connector_vllm_config.kv_cache_config = kv_cache_config
             self.connector = KVConnectorFactory.create_connector(
-                config=connector_vllm_config, role=KVConnectorRole.SCHEDULER)
+                config=connector_vllm_config, role=KVConnectorRole.SCHEDULER
+            )
 
             # Make sure that the connector supports HMA if HMA is enabled.
             num_kv_cache_groups = len(self.kv_cache_config.kv_cache_groups)
@@ -114,19 +102,8 @@
                 raise NotImplementedError(
                     f"Connector {self.connector.__class__.__name__} does not"
                     f" support HMA but HMA is enabled. Please set "
-                    f"`--disable-hybrid-kv-cache-manager`.")
-=======
-            assert len(self.kv_cache_config.kv_cache_groups) == 1, (
-                "Multiple KV cache groups are not currently supported "
-                "with KV connectors"
-            )
-            assert not self.is_encoder_decoder, (
-                "Encoder-decoder models are not currently supported with KV connectors"
-            )
-            self.connector = KVConnectorFactory.create_connector(
-                config=self.vllm_config, role=KVConnectorRole.SCHEDULER
-            )
->>>>>>> 9bb38130
+                    f"`--disable-hybrid-kv-cache-manager`."
+                )
 
         self.kv_event_publisher = EventPublisherFactory.create(
             self.kv_events_config,
@@ -1332,22 +1309,17 @@
         if self.connector is None:
             return False, None
 
-<<<<<<< HEAD
         num_kv_cache_groups = len(self.kv_cache_config.kv_cache_groups)
 
         block_ids = self.kv_cache_manager.get_block_ids(request.request_id)
 
-        if not supports_hma(self.connector) or num_kv_cache_groups == 1:
+        if not supports_hma(self.connector):
             # NOTE(Kuntai): this code path is a hack.
             # We should remove this code path after all connectors
             # support hybrid memory allocator.
             return self.connector.request_finished(request, block_ids[0])
         else:
             return self.connector.request_finished(request, block_ids)
-=======
-        (block_ids,) = self.kv_cache_manager.get_block_ids(request.request_id)
-        return self.connector.request_finished(request, block_ids)
->>>>>>> 9bb38130
 
     def _update_waiting_for_remote_kv(self, request: Request) -> bool:
         """
