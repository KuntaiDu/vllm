--- conflicted
+++ resolved
@@ -623,14 +623,7 @@
     init_distributed_environment(parallel_config.world_size, rank,
                                  distributed_init_method, local_rank, backend)
 
-<<<<<<< HEAD
-    ensure_model_parallel_initialized(parallel_config.tensor_parallel_size,
-                                      parallel_config.pipeline_parallel_size)
-=======
     ensure_model_parallel_initialized(
         parallel_config.tensor_parallel_size,
         parallel_config.pipeline_parallel_size,
-        parallel_config.decode_context_parallel_size)
-
-    ensure_kv_transfer_initialized(vllm_config)
->>>>>>> 41183c1f
+        parallel_config.decode_context_parallel_size)