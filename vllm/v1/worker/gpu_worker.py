--- conflicted
+++ resolved
@@ -616,28 +616,3 @@
 
     ensure_model_parallel_initialized(parallel_config.tensor_parallel_size,
                                       parallel_config.pipeline_parallel_size)
-
-<<<<<<< HEAD
-    
-
-def _check_if_gpu_supports_dtype(torch_dtype: torch.dtype):
-    # Check if the GPU supports the dtype.
-    if torch_dtype == torch.bfloat16:  # noqa: SIM102
-        if not current_platform.has_device_capability(80):
-            capability = current_platform.get_device_capability()
-            gpu_name = current_platform.get_device_name()
-
-            if capability is None:
-                compute_str = "does not have a compute capability"
-            else:
-                version_str = capability.as_version_str()
-                compute_str = f"has compute capability {version_str}"
-
-            raise ValueError(
-                "Bfloat16 is only supported on GPUs with compute capability "
-                f"of at least 8.0. Your {gpu_name} GPU {compute_str}. "
-                "You can use float16 instead by explicitly setting the "
-                "`dtype` flag in CLI, for example: --dtype=half.")
-=======
-    ensure_kv_transfer_initialized(vllm_config)
->>>>>>> b395b3b0
